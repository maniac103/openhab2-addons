--- conflicted
+++ resolved
@@ -1,144 +1,55 @@
-<<<<<<< HEAD
-<!--
-
-    openHAB, the open Home Automation Bus.
-    Copyright (C) 2011, openHAB.org <admin@openhab.org>
-
-    See the contributors.txt file in the distribution for a
-    full listing of individual contributors.
-
-    This program is free software; you can redistribute it and/or modify
-    it under the terms of the GNU General Public License as
-    published by the Free Software Foundation; either version 3 of the
-    License, or (at your option) any later version.
-
-    This program is distributed in the hope that it will be useful,
-    but WITHOUT ANY WARRANTY; without even the implied warranty of
-    MERCHANTABILITY or FITNESS FOR A PARTICULAR PURPOSE. See the
-    GNU General Public License for more details.
-
-    You should have received a copy of the GNU General Public License
-    along with this program; if not, see <http://www.gnu.org/licenses>.
-
-    Additional permission under GNU GPL version 3 section 7
-
-    If you modify this Program, or any covered work, by linking or
-    combining it with Eclipse (or a modified version of that library),
-    containing parts covered by the terms of the Eclipse Public License
-    (EPL), the licensors of this Program grant you additional permission
-    to convey the resulting work.
-
--->
-
-<assembly xmlns="http://maven.apache.org/plugins/maven-assembly-plugin/assembly/1.1.0"
-  xmlns:xsi="http://www.w3.org/2001/XMLSchema-instance"
-  xsi:schemaLocation="http://maven.apache.org/plugins/maven-assembly-plugin/assembly/1.1.0 http://maven.apache.org/xsd/assembly-1.1.0.xsd">
-  <id>drools</id>
-  <formats>
-    <format>zip</format>
-  </formats>
-  <includeBaseDirectory>false</includeBaseDirectory>
-
-  <fileSets>
-    <fileSet>
-      <outputDirectory>/</outputDirectory>
-      <directory>openhabhome</directory>
-		<includes>
-			<include>configurations/drools/*</include>
-			<include>**/org.eclipse.jdt.core*</include>
-		</includes>
-    </fileSet>
-  </fileSets>
-
-  <files>
-    <file>
-      <outputDirectory>/</outputDirectory>
-      <source>src/assemble/resources/README_DROOLS.TXT</source>
-    </file>
-  </files>
-
-  <dependencySets>
-    <dependencySet>
-    	<useStrictFiltering>true</useStrictFiltering>
-    	<useProjectArtifact>false</useProjectArtifact>
-		<useTransitiveDependencies>true</useTransitiveDependencies>
-      <outputDirectory>addons</outputDirectory>
-      <unpack>false</unpack>
-      <includes>
-      	<include>org.openhab.core:org.openhab.core.drools:jar:*</include>
-      </includes>
-    </dependencySet>
-    <dependencySet>
-    	<useStrictFiltering>true</useStrictFiltering>
-    	<useProjectArtifact>false</useProjectArtifact>
-			<useTransitiveDependencies>false</useTransitiveDependencies>
-      <outputDirectory>server</outputDirectory>
-      <unpack>true</unpack>
-      <unpackOptions>
-		<includes>
-			<include>**/org.eclipse.jdt.core_*</include>
-		</includes>
-      </unpackOptions>      
-      <includes>
-      	<include>*:org.openhab.runtime.product:zip:*</include>
-      </includes>
-    </dependencySet>
-  </dependencySets>
-</assembly>
-=======
-<assembly xmlns="http://maven.apache.org/plugins/maven-assembly-plugin/assembly/1.1.0"
-  xmlns:xsi="http://www.w3.org/2001/XMLSchema-instance"
-  xsi:schemaLocation="http://maven.apache.org/plugins/maven-assembly-plugin/assembly/1.1.0 http://maven.apache.org/xsd/assembly-1.1.0.xsd">
-  <id>drools</id>
-  <formats>
-    <format>zip</format>
-  </formats>
-  <includeBaseDirectory>false</includeBaseDirectory>
-
-  <fileSets>
-    <fileSet>
-      <outputDirectory>/</outputDirectory>
-      <directory>openhabhome</directory>
-		<includes>
-			<include>configurations/drools/*</include>
-			<include>**/org.eclipse.jdt.core*</include>
-		</includes>
-    </fileSet>
-  </fileSets>
-
-  <files>
-    <file>
-      <outputDirectory>/</outputDirectory>
-      <source>src/assemble/resources/README_DROOLS.TXT</source>
-    </file>
-  </files>
-
-  <dependencySets>
-    <dependencySet>
-    	<useStrictFiltering>true</useStrictFiltering>
-    	<useProjectArtifact>false</useProjectArtifact>
-		<useTransitiveDependencies>true</useTransitiveDependencies>
-      <outputDirectory>addons</outputDirectory>
-      <unpack>false</unpack>
-      <includes>
-      	<include>org.openhab.core:org.openhab.core.drools:jar:*</include>
-      </includes>
-    </dependencySet>
-    <dependencySet>
-    	<useStrictFiltering>true</useStrictFiltering>
-    	<useProjectArtifact>false</useProjectArtifact>
-			<useTransitiveDependencies>false</useTransitiveDependencies>
-      <outputDirectory>server</outputDirectory>
-      <unpack>true</unpack>
-      <unpackOptions>
-		<includes>
-			<include>**/org.eclipse.jdt.core_*</include>
-		</includes>
-      </unpackOptions>      
-      <includes>
-      	<include>*:org.openhab.runtime.product:zip:*</include>
-      </includes>
-    </dependencySet>
-  </dependencySets>
-</assembly>
->>>>>>> cd446f92
+<assembly xmlns="http://maven.apache.org/plugins/maven-assembly-plugin/assembly/1.1.0"
+  xmlns:xsi="http://www.w3.org/2001/XMLSchema-instance"
+  xsi:schemaLocation="http://maven.apache.org/plugins/maven-assembly-plugin/assembly/1.1.0 http://maven.apache.org/xsd/assembly-1.1.0.xsd">
+  <id>drools</id>
+  <formats>
+    <format>zip</format>
+  </formats>
+  <includeBaseDirectory>false</includeBaseDirectory>
+
+  <fileSets>
+    <fileSet>
+      <outputDirectory>/</outputDirectory>
+      <directory>openhabhome</directory>
+		<includes>
+			<include>configurations/drools/*</include>
+			<include>**/org.eclipse.jdt.core*</include>
+		</includes>
+    </fileSet>
+  </fileSets>
+
+  <files>
+    <file>
+      <outputDirectory>/</outputDirectory>
+      <source>src/assemble/resources/README_DROOLS.TXT</source>
+    </file>
+  </files>
+
+  <dependencySets>
+    <dependencySet>
+    	<useStrictFiltering>true</useStrictFiltering>
+    	<useProjectArtifact>false</useProjectArtifact>
+		<useTransitiveDependencies>true</useTransitiveDependencies>
+      <outputDirectory>addons</outputDirectory>
+      <unpack>false</unpack>
+      <includes>
+      	<include>org.openhab.core:org.openhab.core.drools:jar:*</include>
+      </includes>
+    </dependencySet>
+    <dependencySet>
+    	<useStrictFiltering>true</useStrictFiltering>
+    	<useProjectArtifact>false</useProjectArtifact>
+			<useTransitiveDependencies>false</useTransitiveDependencies>
+      <outputDirectory>server</outputDirectory>
+      <unpack>true</unpack>
+      <unpackOptions>
+		<includes>
+			<include>**/org.eclipse.jdt.core_*</include>
+		</includes>
+      </unpackOptions>      
+      <includes>
+      	<include>*:org.openhab.runtime.product:zip:*</include>
+      </includes>
+    </dependencySet>
+  </dependencySets>
+</assembly>